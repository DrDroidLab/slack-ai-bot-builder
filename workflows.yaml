# Workflow Configuration
# Each workflow defines conditions for matching messages and actions to execute

# fields available for workflow: Default values will be triggered if not mentioned in the config.
# name: name of rule. Only for display/readability purposes.
# channel_name: matched against channel_name. Default is "*" -- matching for any / every user / bot.
# user_name: matched against user_name/bot_name. Default is "*" -- matching for any / every user / bot.
# wildcard: matched against the message default. Default is "*" -- matching for any / every text. 
# action_script: file_path within the scripts directory.
# app_mention_required: evaluates whether bot was tagged or not. Default is false.

workflows:
  - name: "hello_response"
    channel_name: "drdroid-slack-bot-tester"
    user_name: "*" 
    wildcard: "hi"
    action_script: "sample_response.py"
<<<<<<< HEAD
    enabled: true
  
  - name: "chatbot"
    channel_name: "drdroid-slack-bot-tester"
    user_name: "*"
    wildcard: "*chatbot*"
    action_script: "llm_chat.py"
    enabled: true
=======

  - name: "chatbot"
    channel_name: "drdroid-slack-bot-tester"
    action_script: "chatbot.py"
    app_mention_required: true
>>>>>>> 26160e79
<|MERGE_RESOLUTION|>--- conflicted
+++ resolved
@@ -15,7 +15,6 @@
     user_name: "*" 
     wildcard: "hi"
     action_script: "sample_response.py"
-<<<<<<< HEAD
     enabled: true
   
   - name: "chatbot"
@@ -23,11 +22,4 @@
     user_name: "*"
     wildcard: "*chatbot*"
     action_script: "llm_chat.py"
-    enabled: true
-=======
-
-  - name: "chatbot"
-    channel_name: "drdroid-slack-bot-tester"
-    action_script: "chatbot.py"
-    app_mention_required: true
->>>>>>> 26160e79
+    enabled: true